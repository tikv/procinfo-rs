//! Process-specific information from `/proc/[pid]/`.

mod cwd;
mod io;
mod limits;
mod maps;
mod mountinfo;
mod stat;
mod statm;
mod status;
mod environ;
mod io;

<<<<<<< HEAD
pub use pid::cwd::{cwd, cwd_self, cwd_task};
=======
pub use pid::cwd::{cwd, cwd_self};
pub use pid::io::{Io, io, io_self, io_task};
>>>>>>> ac3841d2
pub use pid::limits::{Limit, Limits, limits, limits_self, limits_task};
pub use pid::mountinfo::{Mountinfo, mountinfo, mountinfo_self, mountinfo_task};
pub use pid::statm::{Statm, statm, statm_self, statm_task};
pub use pid::status::{SeccompMode, Status, status, status_self, status_task};
pub use pid::stat::{Stat, stat, stat_self, stat_task};
<<<<<<< HEAD
pub use pid::environ::{Environ, environ, environ_self, environ_task};
pub use pid::maps::{MemoryMapping, maps, maps_self, maps_task};
pub use pid::io::{Io, io, io_self, io_task};
=======
>>>>>>> ac3841d2

/// The state of a process.
#[derive(Debug, PartialEq, Eq, Hash)]
pub enum State {
    /// Running.
    Running,
    /// Sleeping in an interruptible wait.
    Sleeping,
    /// Waiting in uninterruptible disk sleep.
    Waiting,
    /// Zombie.
    Zombie,
    /// Stopped (on a signal) or (before Linux 2.6.33) trace stopped.
    Stopped,
    /// trace stopped.
    ///
    /// Linux 2.6.33 onward.
    TraceStopped,
    /// Paging.
    ///
    /// Only before linux 2.6.0.
    Paging,
    /// Dead.
    ///
    /// Linux 2.6.33 to 3.13 only.
    Dead,
    /// Wakekill.
    ///
    /// Linux 2.6.33 to 3.13 only.
    Wakekill,
    /// Waking.
    ///
    /// Linux 2.6.33 to 3.13 only.
    Waking,
    /// Parked.
    ///
    /// Linux 3.9 to 3.13 only.
    Parked,
}

impl Default for State {
    fn default() -> State {
        State::Running
    }
}<|MERGE_RESOLUTION|>--- conflicted
+++ resolved
@@ -9,25 +9,16 @@
 mod statm;
 mod status;
 mod environ;
-mod io;
 
-<<<<<<< HEAD
 pub use pid::cwd::{cwd, cwd_self, cwd_task};
-=======
-pub use pid::cwd::{cwd, cwd_self};
 pub use pid::io::{Io, io, io_self, io_task};
->>>>>>> ac3841d2
 pub use pid::limits::{Limit, Limits, limits, limits_self, limits_task};
 pub use pid::mountinfo::{Mountinfo, mountinfo, mountinfo_self, mountinfo_task};
 pub use pid::statm::{Statm, statm, statm_self, statm_task};
 pub use pid::status::{SeccompMode, Status, status, status_self, status_task};
 pub use pid::stat::{Stat, stat, stat_self, stat_task};
-<<<<<<< HEAD
 pub use pid::environ::{Environ, environ, environ_self, environ_task};
 pub use pid::maps::{MemoryMapping, maps, maps_self, maps_task};
-pub use pid::io::{Io, io, io_self, io_task};
-=======
->>>>>>> ac3841d2
 
 /// The state of a process.
 #[derive(Debug, PartialEq, Eq, Hash)]
